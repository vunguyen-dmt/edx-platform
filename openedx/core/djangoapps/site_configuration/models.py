"""
Django models for site configurations.
"""
import collections

import os
from django.conf import settings
from django.contrib.staticfiles.storage import staticfiles_storage
from django.core.files.storage import FileSystemStorage
from django.db import models
from django.contrib.sites.models import Site
from django.db.models.signals import post_save
from django.dispatch import receiver

from django_extensions.db.models import TimeStampedModel
from jsonfield.fields import JSONField

from openedx.core.djangoapps.appsembler.sites.utils import get_initial_sass_variables, get_initial_page_elements, \
    compile_sass

from logging import getLogger
logger = getLogger(__name__)  # pylint: disable=invalid-name


class SiteConfiguration(models.Model):
    """
    Model for storing site configuration. These configuration override OpenEdx configurations and settings.
    e.g. You can override site name, logo image, favicon etc. using site configuration.

    Fields:
        site (OneToOneField): one to one field relating each configuration to a single site
        values (JSONField):  json field to store configurations for a site
    """
    site = models.OneToOneField(Site, related_name='configuration')
    enabled = models.BooleanField(default=False, verbose_name="Enabled")
    values = JSONField(
        null=False,
        blank=True,
        load_kwargs={'object_pairs_hook': collections.OrderedDict}
    )
    sass_variables = JSONField(blank=True, default=get_initial_sass_variables)
    page_elements = JSONField(blank=True, default=get_initial_page_elements)

    def __unicode__(self):
        return u"<SiteConfiguration: {site} >".format(site=self.site)

    def __repr__(self):
        return self.__unicode__()

    def save(self, **kwargs):
        # When creating a new object, save default microsite values. Not implemented as a default method on the field
        # because it depends on other fields that should be already filled.
        if not self.id and not self.values:
            self.values = self._get_initial_microsite_values()

        # fix for a bug with some pages requiring uppercase platform_name variable
        self.values['PLATFORM_NAME'] = self.values.get('platform_name', '')

        super(SiteConfiguration, self).save(**kwargs)

        # recompile SASS on every save
        self.compile_microsite_sass()
        #self.collect_css_file()
        return self

    def get_value(self, name, default=None):
        """
        Return Configuration value for the key specified as name argument.

        Function logs a message if configuration is not enabled or if there is an error retrieving a key.

        Args:
            name (str): Name of the key for which to return configuration value.
            default: default value tp return if key is not found in the configuration

        Returns:
            Configuration value for the given key or returns `None` if configuration is not enabled.
        """
        if self.enabled:
            try:
                return self.values.get(name, default)  # pylint: disable=no-member
            except AttributeError as error:
                logger.exception('Invalid JSON data. \n [%s]', error)
        else:
            logger.info("Site Configuration is not enabled for site (%s).", self.site)

        return default

    @classmethod
    def get_value_for_org(cls, org, name, default=None):
        """
        This returns site configuration value which has an org_filter that matches
        what is passed in,

        Args:
            org (str): Course ord filter, this value will be used to filter out the correct site configuration.
            name (str): Name of the key for which to return configuration value.
            default: default value tp return if key is not found in the configuration

        Returns:
            Configuration value for the given key.
        """
        for configuration in cls.objects.filter(values__contains=org, enabled=True).all():
            org_filter = configuration.get_value('course_org_filter', None)
            if org_filter == org:
                return configuration.get_value(name, default)
        return default

    @classmethod
    def get_all_orgs(cls):
        """
        This returns all of the orgs that are considered in site configurations, This can be used,
        for example, to do filtering.

        Returns:
            A list of all organizations present in site configuration.
        """
        org_filter_set = set()

        for configuration in cls.objects.filter(values__contains='course_org_filter', enabled=True).all():
            org_filter = configuration.get_value('course_org_filter', None)
            if org_filter:
                org_filter_set.add(org_filter)
        return org_filter_set

    @classmethod
    def has_org(cls, org):
        """
        Check if the given organization is present in any of the site configuration.

        Returns:
            True if given organization is present in site configurations otherwise False.
        """
        return org in cls.get_all_orgs()

    def delete(self, using=None):
        self.delete_css_override()
        super(SiteConfiguration, self).delete(using=using)

    def compile_microsite_sass(self):
        css_output = compile_sass('main.scss', custom_branding=self._sass_var_override)
        domain_without_port_number = self.site.domain.split(':')[0]
<<<<<<< HEAD

        if settings.DEBUG:
            from openedx.core.djangoapps.theming.helpers import get_theme_base_dir
            theme_dir = get_theme_base_dir(settings.DEFAULT_SITE_THEME)
            output_path = os.path.join(theme_dir, 'customer_themes')
            if not os.path.exists(output_path):
                os.makedirs(output_path)
            output_file_path = os.path.join(output_path, '{}.css'.format(domain_without_port_number))
            with open(output_file_path, 'w') as f:
                f.write(css_output.encode('utf-8'))
                os.chmod(output_path, 0777)

        collected_output_path = os.path.join(settings.STATIC_ROOT, 'customer_themes')
        if not os.path.exists(collected_output_path):
            os.makedirs(collected_output_path)
        collected_output_file_path = os.path.join(collected_output_path, '{}.css'.format(domain_without_port_number))
        with open(collected_output_file_path, 'w') as f:
            f.write(css_output.encode('utf-8'))
            os.chmod(collected_output_path, 0777)

    def collect_css_file(self):
        path = self.values.get('css_overrides_file')
        storage = staticfiles_storage
        file_storage = FileSystemStorage(settings.MICROSITE_ROOT_DIR)
        if getattr(file_storage, 'prefix', None):
            prefixed_path = os.path.join(file_storage.prefix, path)
=======
        if settings.DEBUG:
            theme_folder = os.path.join(settings.COMPREHENSIVE_THEME_DIRS[0], 'customer_themes')
>>>>>>> 4942b11c
        else:
            theme_folder = os.path.join(settings.STATIC_ROOT, '..', 'customer_themes')
        theme_file = os.path.join(theme_folder, '{}.css'.format(domain_without_port_number))

        new_file = not os.path.exists(theme_file)
        with open(theme_file, 'w') as f:
            f.write(css_output.encode('utf-8'))

        # only try once, it caused errors if we tried to reapply permissions
        if new_file:
            os.chmod(theme_file, 0777)

    def set_sass_variables(self, entries):
        """
        Accepts a dict with the shape { var_name: value } and sets the SASS variables
        """
        for index, entry in enumerate(self.sass_variables):
            var_name = entry[0]
            if var_name in entries:
                new_value = (var_name, [entries[var_name], entries[var_name]])
                self.sass_variables[index] = new_value

    def delete_css_override(self):
        css_file = self.values.get('css_overrides_file')
        if css_file:
            try:
                if settings.DEBUG:
                    os.remove(os.path.join(settings.COMPREHENSIVE_THEME_DIRS[0], css_file))
                else:
                    os.remove(os.path.join(settings.STATIC_ROOT, '..', 'customer_themes', css_file))
            except OSError:
                logger.warning("Can't delete CSS file {}".format(css_file))

    def _formatted_sass_variables(self):
        return " ".join(["{}: {};".format(var, val[0]) for var, val in self.sass_variables])

    def _sass_var_override(self, path):
        if 'branding-basics' in path:
            return [(path, self._formatted_sass_variables())]
        return None

    def _get_initial_microsite_values(self):
        domain_without_port_number = self.site.domain.split(':')[0]
        if settings.DEBUG:
            css_overrides_file = "customer_themes/{}.css".format(domain_without_port_number)
        else:
            css_overrides_file = "{}.css".format(domain_without_port_number)
        return {
            'platform_name': self.site.name,
            'css_overrides_file': css_overrides_file,
            'ENABLE_COMBINED_LOGIN_REGISTRATION': True,
        }


class SiteConfigurationHistory(TimeStampedModel):
    """
    This is an archive table for SiteConfiguration, so that we can maintain a history of
    changes. Note that the site field is not unique in this model, compared to SiteConfiguration.

    Fields:
        site (ForeignKey): foreign-key to django Site
        values (JSONField): json field to store configurations for a site
    """
    site = models.ForeignKey(Site, related_name='configuration_histories')
    enabled = models.BooleanField(default=False, verbose_name="Enabled")
    values = JSONField(
        null=False,
        blank=True,
        load_kwargs={'object_pairs_hook': collections.OrderedDict}
    )

    def __unicode__(self):
        return u"<SiteConfigurationHistory: {site}, Last Modified: {modified} >".format(
            modified=self.modified,
            site=self.site,
        )

    def __repr__(self):
        return self.__unicode__()


@receiver(post_save, sender=SiteConfiguration)
def update_site_configuration_history(sender, instance, **kwargs):  # pylint: disable=unused-argument
    """
    Add site configuration changes to site configuration history.

    Args:
        sender: sender of the signal i.e. SiteConfiguration model
        instance: SiteConfiguration instance associated with the current signal
        **kwargs: extra key word arguments
    """
    SiteConfigurationHistory.objects.create(
        site=instance.site,
        values=instance.values,
        enabled=instance.enabled,
    )<|MERGE_RESOLUTION|>--- conflicted
+++ resolved
@@ -50,7 +50,7 @@
     def save(self, **kwargs):
         # When creating a new object, save default microsite values. Not implemented as a default method on the field
         # because it depends on other fields that should be already filled.
-        if not self.id and not self.values:
+        if not self.id:
             self.values = self._get_initial_microsite_values()
 
         # fix for a bug with some pages requiring uppercase platform_name variable
@@ -140,37 +140,8 @@
     def compile_microsite_sass(self):
         css_output = compile_sass('main.scss', custom_branding=self._sass_var_override)
         domain_without_port_number = self.site.domain.split(':')[0]
-<<<<<<< HEAD
-
-        if settings.DEBUG:
-            from openedx.core.djangoapps.theming.helpers import get_theme_base_dir
-            theme_dir = get_theme_base_dir(settings.DEFAULT_SITE_THEME)
-            output_path = os.path.join(theme_dir, 'customer_themes')
-            if not os.path.exists(output_path):
-                os.makedirs(output_path)
-            output_file_path = os.path.join(output_path, '{}.css'.format(domain_without_port_number))
-            with open(output_file_path, 'w') as f:
-                f.write(css_output.encode('utf-8'))
-                os.chmod(output_path, 0777)
-
-        collected_output_path = os.path.join(settings.STATIC_ROOT, 'customer_themes')
-        if not os.path.exists(collected_output_path):
-            os.makedirs(collected_output_path)
-        collected_output_file_path = os.path.join(collected_output_path, '{}.css'.format(domain_without_port_number))
-        with open(collected_output_file_path, 'w') as f:
-            f.write(css_output.encode('utf-8'))
-            os.chmod(collected_output_path, 0777)
-
-    def collect_css_file(self):
-        path = self.values.get('css_overrides_file')
-        storage = staticfiles_storage
-        file_storage = FileSystemStorage(settings.MICROSITE_ROOT_DIR)
-        if getattr(file_storage, 'prefix', None):
-            prefixed_path = os.path.join(file_storage.prefix, path)
-=======
         if settings.DEBUG:
             theme_folder = os.path.join(settings.COMPREHENSIVE_THEME_DIRS[0], 'customer_themes')
->>>>>>> 4942b11c
         else:
             theme_folder = os.path.join(settings.STATIC_ROOT, '..', 'customer_themes')
         theme_file = os.path.join(theme_folder, '{}.css'.format(domain_without_port_number))
