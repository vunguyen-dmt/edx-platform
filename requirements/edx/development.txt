#
# This file is autogenerated by pip-compile with python 3.8
# To update, run:
#
#    make upgrade
#
-e common/lib/capa
    # via
    #   -r requirements/edx/testing.txt
    #   xmodule
-e git+https://github.com/edx/codejail.git@3.1.3#egg=codejail==3.1.3
    # via -r requirements/edx/testing.txt
-e git+https://github.com/edx/django-wiki.git@1.0.2#egg=django-wiki
    # via -r requirements/edx/testing.txt
-e git+https://github.com/jazkarta/edx-jsme.git@690dbf75441fa91c7c4899df0b83d77f7deb5458#egg=edx-jsme
    # via -r requirements/edx/testing.txt
-e git+https://github.com/openedx/olxcleaner.git@2f0d6c7f126cbd69c9724b7b57a0b2565330a297#egg=olxcleaner
    # via -r requirements/edx/testing.txt
-e .
    # via -r requirements/edx/testing.txt
-e git+https://github.com/edx/RateXBlock.git@2.0.1#egg=rate-xblock
    # via -r requirements/edx/testing.txt
-e common/lib/safe_lxml
    # via -r requirements/edx/testing.txt
-e common/lib/sandbox-packages
    # via -r requirements/edx/testing.txt
-e common/lib/symmath
    # via -r requirements/edx/testing.txt
-e openedx/core/lib/xblock_builtin/xblock_discussion
    # via -r requirements/edx/testing.txt
-e git+https://github.com/edx-solutions/xblock-google-drive.git@2d176468e33c0713c911b563f8f65f7cf232f5b6#egg=xblock-google-drive
    # via -r requirements/edx/testing.txt
-e common/lib/xmodule
    # via -r requirements/edx/testing.txt
acid-xblock==0.2.1
    # via -r requirements/edx/testing.txt
aiohttp==3.8.1
    # via
    #   -r requirements/edx/testing.txt
    #   geoip2
aiosignal==1.2.0
    # via
    #   -r requirements/edx/testing.txt
    #   aiohttp
alabaster==0.7.12
    # via sphinx
amqp==2.6.1
    # via
    #   -r requirements/edx/testing.txt
    #   kombu
analytics-python==1.4.0
    # via -r requirements/edx/testing.txt
aniso8601==9.0.1
    # via
    #   -r requirements/edx/testing.txt
    #   edx-tincan-py35
anyio==3.4.0
    # via
    #   -r requirements/edx/testing.txt
    #   starlette
appdirs==1.4.4
    # via
    #   -r requirements/edx/testing.txt
    #   fs
asgiref==3.4.1
    # via
    #   -r requirements/edx/testing.txt
    #   django
    #   uvicorn
astroid==2.9.2
    # via
    #   -r requirements/edx/testing.txt
    #   pylint
    #   pylint-celery
async-timeout==4.0.2
    # via
    #   -r requirements/edx/testing.txt
    #   aiohttp
attrs==21.4.0
    # via
    #   -r requirements/edx/testing.txt
    #   aiohttp
    #   edx-ace
    #   jsonschema
    #   openedx-events
    #   pytest
babel==2.9.1
    # via
    #   -r requirements/edx/testing.txt
    #   enmerkar
    #   enmerkar-underscore
    #   sphinx
backoff==1.10.0
    # via
    #   -r requirements/edx/testing.txt
    #   analytics-python
beautifulsoup4==4.10.0
    # via
    #   -r requirements/edx/testing.txt
    #   pynliner
billiard==3.6.4.0
    # via
    #   -r requirements/edx/testing.txt
    #   celery
bleach==4.1.0
    # via
    #   -r requirements/edx/testing.txt
    #   django-wiki
    #   edx-enterprise
    #   lti-consumer-xblock
    #   ora2
    #   xblock-drag-and-drop-v2
    #   xblock-poll
bok-choy==1.1.1
    # via -r requirements/edx/testing.txt
boto==2.39.0
    # via
    #   -r requirements/edx/testing.txt
    #   edxval
boto3==1.4.8
    # via
    #   -r requirements/edx/testing.txt
    #   django-ses
    #   fs-s3fs
    #   ora2
botocore==1.8.17
    # via
    #   -r requirements/edx/testing.txt
    #   boto3
    #   s3transfer
bridgekeeper==0.9
    # via -r requirements/edx/testing.txt
celery==4.4.7
    # via
    #   -c requirements/edx/../constraints.txt
    #   -r requirements/edx/testing.txt
    #   django-celery-results
    #   django-user-tasks
    #   edx-celeryutils
    #   edx-enterprise
    #   event-tracking
certifi==2021.10.8
    # via
    #   -r requirements/edx/testing.txt
    #   elasticsearch
    #   py2neo
    #   requests
cffi==1.15.0
    # via
    #   -r requirements/edx/testing.txt
    #   cryptography
chardet==4.0.0
    # via
    #   -r requirements/edx/testing.txt
    #   pysrt
charset-normalizer==2.0.9
    # via
    #   -r requirements/edx/testing.txt
    #   aiohttp
    #   requests
chem==1.2.0
    # via -r requirements/edx/testing.txt
click==7.1.2
    # via
    #   -c requirements/edx/../constraints.txt
    #   -r requirements/edx/development.in
    #   -r requirements/edx/pip-tools.txt
    #   -r requirements/edx/testing.txt
    #   click-log
    #   code-annotations
    #   edx-lint
    #   nltk
    #   pact-python
    #   pip-tools
    #   user-util
    #   uvicorn
click-log==0.3.2
    # via
    #   -r requirements/edx/testing.txt
    #   edx-lint
code-annotations==1.2.0
    # via
    #   -r requirements/edx/testing.txt
    #   edx-enterprise
    #   edx-lint
    #   edx-toggles
contextlib2==21.6.0
    # via -r requirements/edx/testing.txt
coreapi==2.3.3
    # via
    #   -r requirements/edx/testing.txt
    #   drf-yasg
coreschema==0.0.4
    # via
    #   -r requirements/edx/testing.txt
    #   coreapi
    #   drf-yasg
coverage[toml]==6.2
    # via
    #   -r requirements/edx/testing.txt
    #   pytest-cov
crowdsourcehinter-xblock==0.6
    # via -r requirements/edx/testing.txt
cryptography==36.0.1
    # via
    #   -r requirements/edx/testing.txt
    #   django-fernet-fields
    #   edx-enterprise
    #   jwcrypto
    #   pyjwt
    #   social-auth-core
cssselect==1.1.0
    # via
    #   -r requirements/edx/testing.txt
    #   pyquery
cssutils==2.3.0
    # via
    #   -r requirements/edx/testing.txt
    #   pynliner
ddt==1.4.4
    # via
    #   -r requirements/edx/testing.txt
    #   xblock-drag-and-drop-v2
    #   xblock-poll
defusedxml==0.7.1
    # via
    #   -r requirements/edx/testing.txt
    #   djangorestframework-xml
    #   ora2
    #   python3-openid
    #   python3-saml
    #   safe-lxml
    #   social-auth-core
deprecated==1.2.13
    # via
    #   -r requirements/edx/testing.txt
    #   jwcrypto
    #   redis
diff-cover==4.0.0
    # via
    #   -c requirements/edx/../constraints.txt
    #   -r requirements/edx/testing.txt
distlib==0.3.4
    # via
    #   -r requirements/edx/testing.txt
    #   virtualenv
django==3.2.10
    # via
    #   -c requirements/edx/../common_constraints.txt
    #   -c requirements/edx/../constraints.txt
    #   -r requirements/edx/testing.txt
    #   django-appconf
    #   django-classy-tags
    #   django-config-models
    #   django-cors-headers
    #   django-crum
    #   django-debug-toolbar
    #   django-fernet-fields
    #   django-filter
    #   django-method-override
    #   django-model-utils
    #   django-multi-email-field
    #   django-mysql
    #   django-oauth-toolkit
    #   django-pyfs
    #   django-ratelimit-backend
    #   django-sekizai
    #   django-ses
    #   django-splash
    #   django-statici18n
    #   django-storages
    #   django-user-tasks
    #   django-wiki
    #   djangorestframework
    #   drf-jwt
    #   drf-yasg
    #   edx-ace
    #   edx-api-doc-tools
    #   edx-auth-backends
    #   edx-bulk-grades
    #   edx-celeryutils
    #   edx-completion
    #   edx-django-release-util
    #   edx-django-sites-extensions
    #   edx-django-utils
    #   edx-drf-extensions
    #   edx-enterprise
    #   edx-i18n-tools
    #   edx-milestones
    #   edx-name-affirmation
    #   edx-organizations
    #   edx-proctoring
    #   edx-rbac
    #   edx-search
    #   edx-submissions
    #   edx-toggles
    #   edx-when
    #   edxval
    #   enmerkar
    #   enmerkar-underscore
    #   event-tracking
    #   help-tokens
    #   jsonfield
    #   lti-consumer-xblock
    #   openedx-events
    #   ora2
    #   super-csv
    #   xss-utils
django-appconf==1.0.5
    # via
    #   -r requirements/edx/testing.txt
    #   django-statici18n
django-cache-memoize==0.1.10
    # via
    #   -r requirements/edx/testing.txt
    #   edx-enterprise
django-celery-results==2.0.1
    # via
    #   -c requirements/edx/../constraints.txt
    #   -r requirements/edx/testing.txt
django-classy-tags==2.0.0
    # via
    #   -r requirements/edx/testing.txt
    #   django-sekizai
django-config-models==2.2.2
    # via
    #   -c requirements/edx/../constraints.txt
    #   -r requirements/edx/testing.txt
    #   edx-enterprise
    #   edx-name-affirmation
    #   lti-consumer-xblock
django-cors-headers==3.10.1
    # via -r requirements/edx/testing.txt
django-countries==7.2.1
    # via
    #   -r requirements/edx/testing.txt
    #   edx-enterprise
django-crum==0.7.9
    # via
    #   -r requirements/edx/testing.txt
    #   edx-django-utils
    #   edx-enterprise
    #   edx-proctoring
    #   edx-rbac
    #   edx-toggles
    #   super-csv
django-debug-toolbar==3.2.4
    # via -r requirements/edx/development.in
django-fernet-fields==0.6
    # via
    #   -r requirements/edx/testing.txt
    #   edx-enterprise
    #   edxval
django-filter==21.1
    # via
    #   -r requirements/edx/testing.txt
    #   edx-enterprise
    #   lti-consumer-xblock
django-ipware==4.0.2
    # via
    #   -r requirements/edx/testing.txt
    #   edx-enterprise
    #   edx-proctoring
django-js-asset==1.2.2
    # via
    #   -r requirements/edx/testing.txt
    #   django-mptt
django-method-override==1.0.4
    # via -r requirements/edx/testing.txt
django-model-utils==4.2.0
    # via
    #   -r requirements/edx/testing.txt
    #   django-user-tasks
    #   edx-bulk-grades
    #   edx-celeryutils
    #   edx-completion
    #   edx-enterprise
    #   edx-milestones
    #   edx-name-affirmation
    #   edx-organizations
    #   edx-proctoring
    #   edx-rbac
    #   edx-submissions
    #   edx-when
    #   edxval
    #   ora2
    #   super-csv
django-mptt==0.13.4
    # via
    #   -r requirements/edx/testing.txt
    #   django-wiki
django-multi-email-field==0.6.2
    # via
    #   -r requirements/edx/testing.txt
    #   edx-enterprise
django-mysql==4.3.0
    # via -r requirements/edx/testing.txt
django-oauth-toolkit==1.3.2
    # via
    #   -c requirements/edx/../constraints.txt
    #   -r requirements/edx/testing.txt
django-object-actions==3.1.0
    # via
    #   -r requirements/edx/testing.txt
    #   edx-enterprise
django-pipeline==2.0.7
    # via -r requirements/edx/testing.txt
django-pyfs==3.1.0
    # via -r requirements/edx/testing.txt
django-ratelimit==3.0.1
    # via -r requirements/edx/testing.txt
django-ratelimit-backend @ git+https://github.com/edx/django-ratelimit-backend.git@6e1a0c6ea1d27062c16e9fb94d3c44475146877e
    # via -r requirements/edx/testing.txt
django-require @ git+https://github.com/edx/django-require.git@0c54adb167142383b26ea6b3edecc3211822a776
    # via -r requirements/edx/testing.txt
django-sekizai==2.0.0
    # via
    #   -r requirements/edx/testing.txt
    #   django-wiki
django-ses==2.3.1
    # via -r requirements/edx/testing.txt
django-simple-history==3.0.0
    # via
    #   -r requirements/edx/testing.txt
    #   edx-enterprise
    #   edx-organizations
    #   edx-proctoring
    #   ora2
django-splash==1.1.0
    # via -r requirements/edx/testing.txt
django-statici18n==2.2.0
    # via -r requirements/edx/testing.txt
django-storages==1.8
    # via
    #   -c requirements/edx/../constraints.txt
    #   -r requirements/edx/testing.txt
    #   edxval
django-user-tasks==2.1.0
    # via -r requirements/edx/testing.txt
django-waffle==2.2.1
    # via
    #   -r requirements/edx/testing.txt
    #   edx-django-utils
    #   edx-drf-extensions
    #   edx-enterprise
    #   edx-proctoring
    #   edx-toggles
django-webpack-loader==0.7.0
    # via
    #   -c requirements/edx/../constraints.txt
    #   -r requirements/edx/testing.txt
    #   edx-proctoring
djangorestframework==3.12.4
    # via
    #   -r requirements/edx/testing.txt
    #   django-config-models
    #   django-user-tasks
    #   drf-jwt
    #   drf-yasg
    #   edx-api-doc-tools
    #   edx-completion
    #   edx-drf-extensions
    #   edx-enterprise
    #   edx-name-affirmation
    #   edx-organizations
    #   edx-proctoring
    #   edx-submissions
    #   ora2
    #   super-csv
djangorestframework-xml==2.0.0
    # via
    #   -r requirements/edx/testing.txt
    #   edx-enterprise
docopt==0.6.2
    # via
    #   -r requirements/edx/testing.txt
    #   xmodule
docutils==0.17.1
    # via
    #   -c requirements/edx/../constraints.txt
    #   -r requirements/edx/testing.txt
    #   botocore
    #   m2r
    #   sphinx
done-xblock==2.0.4
    # via -r requirements/edx/testing.txt
drf-jwt==1.19.1
    # via
    #   -r requirements/edx/testing.txt
    #   edx-drf-extensions
drf-yasg==1.20.0
    # via
    #   -r requirements/edx/testing.txt
    #   edx-api-doc-tools
edx-ace==1.4.1
    # via -r requirements/edx/testing.txt
edx-api-doc-tools==1.5.0
    # via -r requirements/edx/testing.txt
edx-auth-backends==4.0.1
    # via -r requirements/edx/testing.txt
edx-braze-client==0.1.0
    # via -r requirements/edx/testing.txt
edx-bulk-grades==0.9.2
    # via
    #   -r requirements/edx/testing.txt
    #   staff-graded-xblock
edx-ccx-keys==1.2.1
    # via -r requirements/edx/testing.txt
edx-celeryutils==1.1.1
    # via
    #   -r requirements/edx/testing.txt
    #   edx-name-affirmation
    #   super-csv
edx-completion==4.1.0
    # via -r requirements/edx/testing.txt
edx-django-release-util==1.1.0
    # via -r requirements/edx/testing.txt
edx-django-sites-extensions==3.1.0
    # via -r requirements/edx/testing.txt
edx-django-utils==4.4.1
    # via
    #   -r requirements/edx/testing.txt
    #   django-config-models
    #   edx-drf-extensions
    #   edx-enterprise
    #   edx-name-affirmation
    #   edx-rest-api-client
    #   edx-toggles
    #   edx-when
    #   event-tracking
    #   ora2
    #   super-csv
edx-drf-extensions==8.0.1
    # via
    #   -r requirements/edx/testing.txt
    #   edx-completion
    #   edx-enterprise
    #   edx-name-affirmation
    #   edx-organizations
    #   edx-proctoring
    #   edx-rbac
    #   edx-when
    #   edxval
edx-enterprise==3.36.9
    # via
    #   -c requirements/edx/../constraints.txt
    #   -r requirements/edx/testing.txt
edx-i18n-tools==0.8.1
    # via
    #   -r requirements/edx/testing.txt
    #   ora2
edx-lint==5.2.1
    # via -r requirements/edx/testing.txt
edx-milestones==0.3.3
    # via -r requirements/edx/testing.txt
edx-name-affirmation==2.0.3
    # via -r requirements/edx/testing.txt
edx-opaque-keys[django]==2.2.2
    # via
    #   -r requirements/edx/testing.txt
    #   edx-bulk-grades
    #   edx-ccx-keys
    #   edx-completion
    #   edx-drf-extensions
    #   edx-enterprise
    #   edx-milestones
    #   edx-organizations
    #   edx-proctoring
    #   edx-user-state-client
    #   edx-when
    #   lti-consumer-xblock
    #   openedx-events
    #   ora2
    #   xmodule
edx-organizations==6.10.1
    # via -r requirements/edx/testing.txt
edx-proctoring==4.8.2
    # via
    #   -r requirements/edx/testing.txt
    #   edx-proctoring-proctortrack
edx-proctoring-proctortrack==1.0.5
    # via -r requirements/edx/testing.txt
edx-rbac==1.5.1
    # via
    #   -r requirements/edx/testing.txt
    #   edx-enterprise
edx-rest-api-client==5.4.1
    # via
    #   -r requirements/edx/testing.txt
    #   edx-enterprise
    #   edx-proctoring
edx-search==3.1.0
    # via -r requirements/edx/testing.txt
edx-sga==0.17.2
    # via -r requirements/edx/testing.txt
edx-sphinx-theme==3.0.0
    # via -r requirements/edx/development.in
edx-submissions==3.4.4
    # via
    #   -r requirements/edx/testing.txt
    #   ora2
edx-tincan-py35==1.0.0
    # via
    #   -r requirements/edx/testing.txt
    #   edx-enterprise
edx-toggles==4.2.0
    # via
    #   -r requirements/edx/testing.txt
    #   edx-completion
    #   edx-name-affirmation
    #   edxval
    #   ora2
edx-user-state-client==1.3.2
    # via -r requirements/edx/testing.txt
edx-when==2.2.2
    # via
    #   -r requirements/edx/testing.txt
    #   edx-proctoring
edxval==2.0.3
    # via
    #   -c requirements/edx/../constraints.txt
    #   -r requirements/edx/testing.txt
elasticsearch==7.13.4
    # via
    #   -c requirements/edx/../common_constraints.txt
    #   -r requirements/edx/testing.txt
    #   edx-search
enmerkar==0.7.1
    # via
    #   -r requirements/edx/testing.txt
    #   enmerkar-underscore
enmerkar-underscore==2.1.0
    # via -r requirements/edx/testing.txt
event-tracking==1.1.4
    # via
    #   -r requirements/edx/testing.txt
    #   edx-proctoring
    #   edx-search
execnet==1.9.0
    # via
    #   -r requirements/edx/testing.txt
    #   pytest-xdist
factory-boy==3.2.1
    # via -r requirements/edx/testing.txt
faker==11.1.0
    # via
    #   -r requirements/edx/testing.txt
    #   factory-boy
fastapi==0.70.1
    # via
    #   -r requirements/edx/testing.txt
    #   pact-python
filelock==3.4.2
    # via
    #   -r requirements/edx/testing.txt
    #   tox
    #   virtualenv
freezegun==0.3.12
    # via
    #   -c requirements/edx/../constraints.txt
    #   -r requirements/edx/testing.txt
frozenlist==1.2.0
    # via
    #   -r requirements/edx/testing.txt
    #   aiohttp
    #   aiosignal
fs==2.0.18
    # via
    #   -r requirements/edx/testing.txt
    #   django-pyfs
    #   fs-s3fs
    #   xblock
fs-s3fs==0.1.8
    # via
    #   -r requirements/edx/testing.txt
    #   django-pyfs
future==0.18.2
    # via
    #   -r requirements/edx/testing.txt
    #   django-ses
    #   edx-celeryutils
    #   edx-enterprise
    #   pyjwkest
geoip2==4.5.0
    # via -r requirements/edx/testing.txt
gitdb==4.0.9
    # via
    #   -r requirements/edx/testing.txt
    #   gitpython
gitpython==3.1.24
    # via
    #   -r requirements/edx/testing.txt
    #   transifex-client
glob2==0.7
    # via -r requirements/edx/testing.txt
gunicorn==20.1.0
    # via -r requirements/edx/testing.txt
h11==0.12.0
    # via
    #   -r requirements/edx/testing.txt
    #   uvicorn
help-tokens==2.1.0
    # via -r requirements/edx/testing.txt
html5lib==1.1
    # via
    #   -r requirements/edx/testing.txt
    #   ora2
httpretty==0.9.7
    # via
    #   -c requirements/edx/../constraints.txt
    #   -r requirements/edx/testing.txt
icalendar==4.0.9
    # via -r requirements/edx/testing.txt
idna==3.3
    # via
    #   -r requirements/edx/testing.txt
    #   anyio
    #   requests
    #   yarl
imagesize==1.3.0
    # via sphinx
importlib-metadata==4.10.0
    # via
    #   -r requirements/edx/testing.txt
    #   markdown
    #   pytest-randomly
importlib-resources==5.4.0
    # via jsonschema
inflect==5.3.0
    # via
    #   -r requirements/edx/testing.txt
    #   jinja2-pluralize
inflection==0.5.1
    # via
    #   -r requirements/edx/testing.txt
    #   drf-yasg
iniconfig==1.1.1
    # via
    #   -r requirements/edx/testing.txt
    #   pytest
interchange==2021.0.4
    # via
    #   -r requirements/edx/testing.txt
    #   py2neo
ipaddress==1.0.23
    # via -r requirements/edx/testing.txt
isodate==0.6.1
    # via
    #   -r requirements/edx/testing.txt
    #   python3-saml
isort==5.10.1
    # via
    #   -r requirements/edx/testing.txt
    #   pylint
itypes==1.2.0
    # via
    #   -r requirements/edx/testing.txt
    #   coreapi
jinja2==3.0.3
    # via
    #   -r requirements/edx/testing.txt
    #   code-annotations
    #   coreschema
    #   diff-cover
    #   jinja2-pluralize
    #   sphinx
jinja2-pluralize==0.3.0
    # via
    #   -r requirements/edx/testing.txt
    #   diff-cover
jmespath==0.10.0
    # via
    #   -r requirements/edx/testing.txt
    #   boto3
    #   botocore
joblib==1.1.0
    # via
    #   -r requirements/edx/testing.txt
    #   nltk
jsondiff==1.3.0
    # via
    #   -r requirements/edx/testing.txt
    #   edx-enterprise
jsonfield==3.1.0
    # via
    #   -r requirements/edx/testing.txt
    #   edx-celeryutils
    #   edx-enterprise
    #   edx-proctoring
    #   edx-submissions
    #   lti-consumer-xblock
    #   ora2
jsonschema==4.3.3
    # via sphinxcontrib-openapi
jwcrypto==1.0
    # via
    #   -r requirements/edx/testing.txt
    #   pylti1p3
kombu==4.6.11
    # via
    #   -r requirements/edx/testing.txt
    #   celery
laboratory==1.0.2
    # via -r requirements/edx/testing.txt
lazy==1.4
    # via
    #   -r requirements/edx/testing.txt
    #   acid-xblock
    #   bok-choy
    #   lti-consumer-xblock
    #   ora2
lazy-object-proxy==1.7.1
    # via
    #   -r requirements/edx/testing.txt
    #   astroid
libsass==0.10.0
    # via
    #   -r requirements/edx/testing.txt
    #   ora2
loremipsum==1.0.5
    # via
    #   -r requirements/edx/testing.txt
    #   ora2
lti-consumer-xblock==3.1.2
    # via -r requirements/edx/testing.txt
lxml==4.5.0
    # via
    #   -c requirements/edx/../constraints.txt
    #   -r requirements/edx/testing.txt
    #   edxval
    #   lti-consumer-xblock
    #   olxcleaner
    #   ora2
    #   pyquery
    #   safe-lxml
    #   xblock
    #   xmlsec
m2r==0.2.1
    # via sphinxcontrib-openapi
mailsnake==1.6.4
    # via -r requirements/edx/testing.txt
mako==1.1.6
    # via
    #   -r requirements/edx/testing.txt
    #   acid-xblock
    #   lti-consumer-xblock
    #   xblock-google-drive
    #   xblock-utils
markdown==3.3.6
    # via
    #   -r requirements/edx/testing.txt
    #   django-wiki
    #   staff-graded-xblock
    #   xblock-poll
markey==0.8
    # via
    #   -r requirements/edx/testing.txt
    #   enmerkar-underscore
markupsafe==2.0.1
    # via
    #   -r requirements/edx/testing.txt
    #   chem
    #   jinja2
    #   mako
    #   xblock
maxminddb==2.2.0
    # via
    #   -r requirements/edx/testing.txt
    #   geoip2
mccabe==0.6.1
    # via
    #   -r requirements/edx/testing.txt
    #   pylint
mistune==2.0.1
    # via m2r
mock==4.0.3
    # via
    #   -r requirements/edx/testing.txt
    #   xblock-drag-and-drop-v2
    #   xblock-poll
mongodbproxy @ git+https://github.com/edx/MongoDBProxy.git@d92bafe9888d2940f647a7b2b2383b29c752f35a
    # via -r requirements/edx/testing.txt
mongoengine==0.23.1
    # via -r requirements/edx/testing.txt
monotonic==1.6
    # via
    #   -r requirements/edx/testing.txt
    #   analytics-python
    #   py2neo
mpmath==1.2.1
    # via
    #   -r requirements/edx/testing.txt
    #   sympy
multidict==5.2.0
    # via
    #   -r requirements/edx/testing.txt
    #   aiohttp
    #   yarl
mypy==0.930
    # via -r requirements/edx/development.in
mypy-extensions==0.4.3
    # via mypy
mysqlclient==2.1.0
    # via -r requirements/edx/testing.txt
newrelic==7.2.4.171
    # via
    #   -r requirements/edx/testing.txt
    #   edx-django-utils
nltk==3.6.7
    # via
    #   -r requirements/edx/testing.txt
    #   chem
nodeenv==1.6.0
    # via -r requirements/edx/testing.txt
numpy==1.22.0
    # via
    #   -r requirements/edx/testing.txt
    #   chem
    #   openedx-calc
    #   scipy
oauthlib==3.0.1
    # via
    #   -c requirements/edx/../constraints.txt
    #   -r requirements/edx/testing.txt
    #   django-oauth-toolkit
    #   lti-consumer-xblock
    #   requests-oauthlib
    #   social-auth-core
openedx-calc==2.0.1
    # via -r requirements/edx/testing.txt
openedx-events==0.6.0
    # via -r requirements/edx/testing.txt
<<<<<<< HEAD
ora2 @ git+https://github.com/edx/edx-ora2@feature/ora_staff_grader
=======
ora2==3.7.8
>>>>>>> 0d82b113
    # via -r requirements/edx/testing.txt
packaging==21.3
    # via
    #   -r requirements/edx/testing.txt
    #   bleach
    #   drf-yasg
    #   py2neo
    #   pytest
    #   redis
    #   sphinx
    #   tox
pact-python==1.4.6
    # via -r requirements/edx/testing.txt
pansi==2020.7.3
    # via
    #   -r requirements/edx/testing.txt
    #   py2neo
path==16.2.0
    # via
    #   -r requirements/edx/testing.txt
    #   edx-i18n-tools
    #   path.py
path.py==12.5.0
    # via
    #   -r requirements/edx/testing.txt
    #   edx-enterprise
    #   ora2
    #   staff-graded-xblock
    #   xmodule
paver==1.3.4
    # via -r requirements/edx/testing.txt
pbr==5.8.0
    # via
    #   -r requirements/edx/testing.txt
    #   stevedore
pep517==0.12.0
    # via
    #   -r requirements/edx/pip-tools.txt
    #   pip-tools
piexif==1.1.3
    # via -r requirements/edx/testing.txt
pillow==9.0.0
    # via
    #   -r requirements/edx/testing.txt
    #   edx-enterprise
    #   edx-organizations
pip-tools==6.4.0
    # via -r requirements/edx/pip-tools.txt
platformdirs==2.4.1
    # via
    #   -r requirements/edx/testing.txt
    #   pylint
    #   virtualenv
pluggy==1.0.0
    # via
    #   -r requirements/edx/testing.txt
    #   diff-cover
    #   pytest
    #   tox
polib==1.1.1
    # via
    #   -r requirements/edx/testing.txt
    #   edx-i18n-tools
psutil==5.9.0
    # via
    #   -r requirements/edx/testing.txt
    #   edx-django-utils
    #   pact-python
    #   pytest-xdist
py==1.11.0
    # via
    #   -r requirements/edx/testing.txt
    #   pytest
    #   pytest-forked
    #   tox
py2neo==2021.2.3
    # via
    #   -c requirements/edx/../constraints.txt
    #   -r requirements/edx/testing.txt
pycodestyle==2.8.0
    # via -r requirements/edx/testing.txt
pycountry==20.7.3
    # via -r requirements/edx/testing.txt
pycparser==2.21
    # via
    #   -r requirements/edx/testing.txt
    #   cffi
pycryptodomex==3.12.0
    # via
    #   -r requirements/edx/testing.txt
    #   edx-proctoring
    #   lti-consumer-xblock
    #   pyjwkest
pydantic==1.9.0
    # via
    #   -r requirements/edx/testing.txt
    #   fastapi
pygments==2.11.1
    # via
    #   -r requirements/edx/testing.txt
    #   diff-cover
    #   py2neo
    #   sphinx
pyjwkest==1.4.2
    # via
    #   -r requirements/edx/testing.txt
    #   edx-drf-extensions
    #   lti-consumer-xblock
pyjwt[crypto]==2.3.0
    # via
    #   -r requirements/edx/testing.txt
    #   drf-jwt
    #   edx-auth-backends
    #   edx-drf-extensions
    #   edx-proctoring
    #   edx-rest-api-client
    #   pylti1p3
    #   social-auth-core
pylatexenc==2.10
    # via
    #   -r requirements/edx/testing.txt
    #   olxcleaner
pylint==2.12.2
    # via
    #   -r requirements/edx/testing.txt
    #   edx-lint
    #   pylint-celery
    #   pylint-django
    #   pylint-plugin-utils
    #   pylint-pytest
pylint-celery==0.3
    # via
    #   -r requirements/edx/testing.txt
    #   edx-lint
pylint-django==2.5.0
    # via
    #   -r requirements/edx/testing.txt
    #   edx-lint
pylint-plugin-utils==0.7
    # via
    #   -r requirements/edx/testing.txt
    #   pylint-celery
    #   pylint-django
pylint-pytest==0.3.0
    # via -r requirements/edx/testing.txt
pylti1p3==1.10.0
    # via -r requirements/edx/testing.txt
pymongo==3.10.1
    # via
    #   -c requirements/edx/../constraints.txt
    #   -r requirements/edx/testing.txt
    #   edx-opaque-keys
    #   event-tracking
    #   mongodbproxy
    #   mongoengine
pynliner==0.8.0
    # via -r requirements/edx/testing.txt
pyparsing==3.0.6
    # via
    #   -r requirements/edx/testing.txt
    #   chem
    #   openedx-calc
    #   packaging
pyquery==1.4.3
    # via -r requirements/edx/testing.txt
pyrsistent==0.18.0
    # via jsonschema
pysrt==1.1.2
    # via
    #   -r requirements/edx/testing.txt
    #   edxval
pytest==6.2.5
    # via
    #   -r requirements/edx/testing.txt
    #   pylint-pytest
    #   pytest-attrib
    #   pytest-cov
    #   pytest-django
    #   pytest-forked
    #   pytest-json-report
    #   pytest-metadata
    #   pytest-randomly
    #   pytest-xdist
pytest-attrib==0.1.3
    # via -r requirements/edx/testing.txt
pytest-cov==3.0.0
    # via -r requirements/edx/testing.txt
pytest-django==4.5.2
    # via -r requirements/edx/testing.txt
pytest-forked==1.4.0
    # via
    #   -r requirements/edx/testing.txt
    #   pytest-xdist
pytest-json-report==1.4.1
    # via -r requirements/edx/testing.txt
pytest-metadata==1.8.0
    # via
    #   -r requirements/edx/testing.txt
    #   pytest-json-report
pytest-randomly==3.10.3
    # via -r requirements/edx/testing.txt
pytest-xdist[psutil]==2.5.0
    # via -r requirements/edx/testing.txt
python-dateutil==2.4.0
    # via
    #   -c requirements/edx/../constraints.txt
    #   -r requirements/edx/testing.txt
    #   analytics-python
    #   botocore
    #   edx-ace
    #   edx-drf-extensions
    #   edx-enterprise
    #   edx-proctoring
    #   faker
    #   freezegun
    #   icalendar
    #   olxcleaner
    #   ora2
    #   xblock
python-levenshtein==0.12.2
    # via -r requirements/edx/testing.txt
python-memcached==1.59
    # via -r requirements/edx/testing.txt
python-slugify==4.0.1
    # via
    #   -c requirements/edx/../constraints.txt
    #   -r requirements/edx/testing.txt
    #   code-annotations
    #   transifex-client
python-swiftclient==3.13.0
    # via
    #   -r requirements/edx/testing.txt
    #   ora2
python3-openid==3.2.0 ; python_version >= "3"
    # via
    #   -r requirements/edx/testing.txt
    #   social-auth-core
python3-saml==1.9.0
    # via
    #   -c requirements/edx/../constraints.txt
    #   -r requirements/edx/testing.txt
pytz==2021.3
    # via
    #   -r requirements/edx/testing.txt
    #   babel
    #   celery
    #   django
    #   django-ses
    #   edx-completion
    #   edx-enterprise
    #   edx-proctoring
    #   edx-submissions
    #   edx-tincan-py35
    #   event-tracking
    #   fs
    #   icalendar
    #   interchange
    #   olxcleaner
    #   ora2
    #   xblock
pyuca==1.2
    # via -r requirements/edx/testing.txt
pywatchman==1.4.1
    # via -r requirements/edx/development.in
pyyaml==6.0
    # via
    #   -r requirements/edx/testing.txt
    #   code-annotations
    #   edx-django-release-util
    #   edx-i18n-tools
    #   sphinxcontrib-openapi
    #   xblock
random2==1.0.1
    # via -r requirements/edx/testing.txt
recommender-xblock==2.0.1
    # via -r requirements/edx/testing.txt
redis==4.1.0
    # via -r requirements/edx/testing.txt
regex==2021.11.10
    # via
    #   -r requirements/edx/testing.txt
    #   nltk
requests==2.27.0
    # via
    #   -r requirements/edx/testing.txt
    #   analytics-python
    #   coreapi
    #   django-oauth-toolkit
    #   edx-bulk-grades
    #   edx-drf-extensions
    #   edx-enterprise
    #   edx-rest-api-client
    #   geoip2
    #   mailsnake
    #   pact-python
    #   pyjwkest
    #   pylti1p3
    #   python-swiftclient
    #   requests-oauthlib
    #   sailthru-client
    #   slumber
    #   social-auth-core
    #   sphinx
    #   tableauserverclient
    #   transifex-client
requests-oauthlib==1.3.0
    # via
    #   -r requirements/edx/testing.txt
    #   social-auth-core
ruamel.yaml==0.17.20
    # via
    #   -r requirements/edx/testing.txt
    #   drf-yasg
ruamel.yaml.clib==0.2.6
    # via
    #   -r requirements/edx/testing.txt
    #   ruamel.yaml
rules==3.1
    # via
    #   -r requirements/edx/testing.txt
    #   edx-enterprise
    #   edx-proctoring
s3transfer==0.1.13
    # via
    #   -r requirements/edx/testing.txt
    #   boto3
sailthru-client==2.2.3
    # via
    #   -r requirements/edx/testing.txt
    #   edx-ace
scipy==1.7.3
    # via
    #   -r requirements/edx/testing.txt
    #   chem
    #   openedx-calc
selenium==3.141.0
    # via
    #   -r requirements/edx/testing.txt
    #   bok-choy
semantic-version==2.8.5
    # via
    #   -r requirements/edx/testing.txt
    #   edx-drf-extensions
shapely==1.8.0
    # via -r requirements/edx/testing.txt
simplejson==3.17.6
    # via
    #   -r requirements/edx/testing.txt
    #   sailthru-client
    #   super-csv
    #   xblock-utils
singledispatch==3.7.0
    # via -r requirements/edx/testing.txt
six==1.16.0
    # via
    #   -r requirements/edx/testing.txt
    #   analytics-python
    #   bleach
    #   bok-choy
    #   chem
    #   codejail
    #   crowdsourcehinter-xblock
    #   edx-ace
    #   edx-auth-backends
    #   edx-bulk-grades
    #   edx-ccx-keys
    #   edx-django-release-util
    #   edx-drf-extensions
    #   edx-enterprise
    #   edx-lint
    #   edx-milestones
    #   edx-rbac
    #   edx-sphinx-theme
    #   event-tracking
    #   freezegun
    #   fs
    #   fs-s3fs
    #   html5lib
    #   httpretty
    #   interchange
    #   isodate
    #   libsass
    #   pact-python
    #   pansi
    #   paver
    #   py2neo
    #   pyjwkest
    #   python-dateutil
    #   python-memcached
    #   python-swiftclient
    #   singledispatch
    #   sphinxcontrib-httpdomain
    #   tox
    #   transifex-client
    #   virtualenv
slumber==0.7.1
    # via
    #   -r requirements/edx/testing.txt
    #   edx-bulk-grades
    #   edx-enterprise
    #   edx-rest-api-client
smmap==5.0.0
    # via
    #   -r requirements/edx/testing.txt
    #   gitdb
sniffio==1.2.0
    # via
    #   -r requirements/edx/testing.txt
    #   anyio
snowballstemmer==2.2.0
    # via sphinx
social-auth-app-django==5.0.0
    # via
    #   -r requirements/edx/testing.txt
    #   edx-auth-backends
social-auth-core==4.1.0
    # via
    #   -r requirements/edx/testing.txt
    #   edx-auth-backends
    #   social-auth-app-django
sorl-thumbnail==12.7.0
    # via
    #   -r requirements/edx/testing.txt
    #   django-wiki
sortedcontainers==2.4.0
    # via -r requirements/edx/testing.txt
soupsieve==2.3.1
    # via
    #   -r requirements/edx/testing.txt
    #   beautifulsoup4
sphinx==4.3.2
    # via
    #   edx-sphinx-theme
    #   sphinxcontrib-httpdomain
sphinxcontrib-applehelp==1.0.2
    # via sphinx
sphinxcontrib-devhelp==1.0.2
    # via sphinx
sphinxcontrib-htmlhelp==2.0.0
    # via sphinx
sphinxcontrib-httpdomain==1.8.0
    # via sphinxcontrib-openapi
sphinxcontrib-jsmath==1.0.1
    # via sphinx
sphinxcontrib-openapi[markdown]==0.6.0
    # via -r requirements/edx/development.in
sphinxcontrib-qthelp==1.0.3
    # via sphinx
sphinxcontrib-serializinghtml==1.1.5
    # via sphinx
sqlparse==0.4.2
    # via
    #   -r requirements/edx/testing.txt
    #   django
    #   django-debug-toolbar
staff-graded-xblock==1.6.0
    # via -r requirements/edx/testing.txt
starlette==0.16.0
    # via
    #   -r requirements/edx/testing.txt
    #   fastapi
stevedore==3.5.0
    # via
    #   -r requirements/edx/testing.txt
    #   code-annotations
    #   edx-ace
    #   edx-django-utils
    #   edx-enterprise
    #   edx-opaque-keys
super-csv==2.1.2
    # via
    #   -r requirements/edx/testing.txt
    #   edx-bulk-grades
sympy==1.6.2
    # via
    #   -c requirements/edx/../constraints.txt
    #   -r requirements/edx/testing.txt
    #   symmath
tableauserverclient==0.17.0
    # via
    #   -r requirements/edx/testing.txt
    #   edx-enterprise
testfixtures==6.18.3
    # via
    #   -r requirements/edx/testing.txt
    #   edx-enterprise
text-unidecode==1.3
    # via
    #   -r requirements/edx/testing.txt
    #   faker
    #   python-slugify
toml==0.10.2
    # via
    #   -r requirements/edx/testing.txt
    #   pylint
    #   pytest
    #   tox
    #   vulture
tomli==2.0.0
    # via
    #   -r requirements/edx/pip-tools.txt
    #   -r requirements/edx/testing.txt
    #   coverage
    #   mypy
    #   pep517
tox==3.24.5
    # via
    #   -r requirements/edx/testing.txt
    #   tox-battery
tox-battery==0.6.1
    # via -r requirements/edx/testing.txt
tqdm==4.62.3
    # via
    #   -r requirements/edx/testing.txt
    #   nltk
transifex-client==0.14.4
    # via -r requirements/edx/testing.txt
typing-extensions==4.0.1
    # via
    #   -r requirements/edx/testing.txt
    #   astroid
    #   gitpython
    #   mypy
    #   pydantic
    #   pylint
unicodecsv==0.14.1
    # via
    #   -r requirements/edx/testing.txt
    #   edx-enterprise
unidiff==0.7.0
    # via -r requirements/edx/testing.txt
uritemplate==4.1.1
    # via
    #   -r requirements/edx/testing.txt
    #   coreapi
    #   drf-yasg
urllib3==1.26.7
    # via
    #   -r requirements/edx/testing.txt
    #   elasticsearch
    #   geoip2
    #   pact-python
    #   py2neo
    #   requests
    #   selenium
    #   transifex-client
user-util==1.0.0
    # via -r requirements/edx/testing.txt
uvicorn==0.16.0
    # via
    #   -r requirements/edx/testing.txt
    #   pact-python
vine==1.3.0
    # via
    #   -r requirements/edx/testing.txt
    #   amqp
    #   celery
virtualenv==20.13.0
    # via
    #   -r requirements/edx/testing.txt
    #   tox
voluptuous==0.12.2
    # via
    #   -r requirements/edx/testing.txt
    #   ora2
vulture==2.3
    # via -r requirements/edx/development.in
watchdog==2.1.6
    # via -r requirements/edx/testing.txt
web-fragments==2.0.0
    # via
    #   -r requirements/edx/testing.txt
    #   crowdsourcehinter-xblock
    #   edx-sga
    #   staff-graded-xblock
    #   xblock
    #   xblock-utils
webencodings==0.5.1
    # via
    #   -r requirements/edx/testing.txt
    #   bleach
    #   html5lib
webob==1.8.7
    # via
    #   -r requirements/edx/testing.txt
    #   xblock
    #   xmodule
wheel==0.37.1
    # via
    #   -r requirements/edx/pip-tools.txt
    #   pip-tools
wrapt==1.11.2
    # via
    #   -c requirements/edx/../constraints.txt
    #   -r requirements/edx/testing.txt
    #   astroid
    #   deprecated
xblock==1.5.1
    # via
    #   -r requirements/edx/testing.txt
    #   acid-xblock
    #   crowdsourcehinter-xblock
    #   done-xblock
    #   edx-completion
    #   edx-sga
    #   edx-user-state-client
    #   edx-when
    #   lti-consumer-xblock
    #   ora2
    #   rate-xblock
    #   staff-graded-xblock
    #   xblock-discussion
    #   xblock-drag-and-drop-v2
    #   xblock-google-drive
    #   xblock-poll
    #   xblock-utils
xblock-drag-and-drop-v2 @ git+https://github.com/edx-solutions/xblock-drag-and-drop-v2@v2.3.5
    # via -r requirements/edx/testing.txt
xblock-poll @ git+https://github.com/open-craft/xblock-poll@922cd36fb1c3cfe00b4ce03b19a13185d136447d
    # via -r requirements/edx/testing.txt
xblock-utils==2.2.0
    # via
    #   -r requirements/edx/testing.txt
    #   edx-sga
    #   lti-consumer-xblock
    #   staff-graded-xblock
    #   xblock-drag-and-drop-v2
    #   xblock-google-drive
xmlsec==1.3.12
    # via
    #   -r requirements/edx/testing.txt
    #   python3-saml
xss-utils==0.3.0
    # via -r requirements/edx/testing.txt
yarl==1.7.2
    # via
    #   -r requirements/edx/testing.txt
    #   aiohttp
zipp==3.7.0
    # via
    #   -r requirements/edx/testing.txt
    #   importlib-metadata
    #   importlib-resources

# The following packages are considered to be unsafe in a requirements file:
# pip
# setuptools<|MERGE_RESOLUTION|>--- conflicted
+++ resolved
@@ -930,11 +930,7 @@
     # via -r requirements/edx/testing.txt
 openedx-events==0.6.0
     # via -r requirements/edx/testing.txt
-<<<<<<< HEAD
 ora2 @ git+https://github.com/edx/edx-ora2@feature/ora_staff_grader
-=======
-ora2==3.7.8
->>>>>>> 0d82b113
     # via -r requirements/edx/testing.txt
 packaging==21.3
     # via
