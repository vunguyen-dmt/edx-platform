--- conflicted
+++ resolved
@@ -80,10 +80,5 @@
 # so adding following constraints and will unpin one by one.
 
 django-ratelimit<4.0.0
-<<<<<<< HEAD
-sphinxcontrib-openapi[markdown]==0.7.0
-=======
-django-countries==7.4.2   # Rename Turkey to Türkiye. It needs approval.
->>>>>>> a47f44db
 icalendar==5.0.1
 cryptography==38.0.4 # greater version has some issues.