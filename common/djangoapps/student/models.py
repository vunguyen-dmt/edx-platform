--- conflicted
+++ resolved
@@ -49,19 +49,12 @@
 from certificates.models import GeneratedCertificate
 from course_modes.models import CourseMode
 from enrollment.api import _default_course_mode
-<<<<<<< HEAD
-import lms.lib.comment_client as cc
-from openedx.core.djangoapps.commerce.utils import ecommerce_api_client, ECOMMERCE_DATE_FORMAT
-from openedx.core.djangoapps.content.course_overviews.models import CourseOverview
-from openedx.core.djangoapps.site_configuration import helpers as configuration_helpers
-=======
 from openedx.core.djangoapps.commerce.utils import ecommerce_api_client, ECOMMERCE_DATE_FORMAT
 from openedx.core.djangoapps.content.course_overviews.models import CourseOverview
 from openedx.core.djangoapps.site_configuration import helpers as configuration_helpers
 from openedx.core.djangoapps.xmodule_django.models import CourseKeyField, NoneToEmptyManager
 from track import contexts
 from util.milestones_helpers import is_entrance_exams_enabled
->>>>>>> 596a44c3
 from util.model_utils import emit_field_changed_events, get_changed_fields_dict
 from util.query import use_read_replica_if_available
 
@@ -2072,16 +2065,12 @@
         default_cert_name = self.MODE_TO_CERT_NAME.get(
             cert_mode,
             _(u"{platform_name} Certificate for {course_name}")
-<<<<<<< HEAD
-        ).format(
-=======
         )
         # Look for an override of the certificate name in the SOCIAL_SHARING_SETTINGS setting
         share_settings = configuration_helpers.get_value('SOCIAL_SHARING_SETTINGS', settings.SOCIAL_SHARING_SETTINGS)
         cert_name = share_settings.get('CERTIFICATE_LINKEDIN_MODE_TO_CERT_NAME', {}).get(cert_mode, default_cert_name)
 
         return cert_name.format(
->>>>>>> 596a44c3
             platform_name=configuration_helpers.get_value('platform_name', settings.PLATFORM_NAME),
             course_name=course_name
         )
