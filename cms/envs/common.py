--- conflicted
+++ resolved
@@ -157,12 +157,8 @@
 
 PIPELINE_ALWAYS_RECOMPILE = ['sass/base-style.scss']
 
-<<<<<<< HEAD
-from x_module import XModuleDescriptor
-from raw_module import RawDescriptor
-=======
 from xmodule.x_module import XModuleDescriptor
->>>>>>> 19044abe
+from xmodule.raw_module import RawDescriptor
 js_file_dir = PROJECT_ROOT / "static" / "coffee" / "module"
 try:
     os.makedirs(js_file_dir)
